--- conflicted
+++ resolved
@@ -1,9 +1,6 @@
 mod app;
 mod board;
 mod editor;
-<<<<<<< HEAD
 mod project;
-=======
 mod colorscheme;
->>>>>>> 88bd8eda
 pub use app::IronCoderApp;