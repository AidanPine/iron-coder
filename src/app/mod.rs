//! Iron Coder is an app for developing embedded firmware in Rust.

use log::{error, warn, info};

use std::path::{Path, PathBuf};
use std::sync::Arc;
use std::fs::File;
use std::io::Write;
use std::io::Read;
use std::string::String;

use clap::Parser;

use egui::{
    Vec2,
    RichText,
    Label,
    Color32,
};

// use egui_modal::Modal;

// Separate modules
use crate::board;
use crate::project::Project;

pub mod icons;
use icons::{
    IconSet,
    SMALL_ICON_SIZE,
};

pub mod colorscheme;
use colorscheme::ColorScheme;

pub mod code_editor;

/// Iron Coder CLI configuration options...
#[derive(Parser, Debug, Clone, Default, serde::Deserialize, serde::Serialize)]
#[command(version)]
pub struct IronCoderOptions {
    /// The log level, one of INFO, WARN, DEBUG, TRACE. Default if INFO.
    #[arg(short, long)]
    pub verbosity: Option<String>,
    /// An alternative path to look for the Boards directory.
    #[arg(short, long)]
    pub boards_directory: Option<PathBuf>,
    /// Turn app persistence on or off. Default is off.
    #[arg(short, long)]
    pub persistence: bool,
}

// The current warning flags
#[derive(serde::Deserialize, serde::Serialize)]
pub struct Warnings {
    pub display_mainboard_warning: bool,
    pub display_unnamed_project_warning: bool,
}

/// The current GUI mode
#[non_exhaustive]
#[derive(serde::Deserialize, serde::Serialize)]
pub enum Mode {
    EditProject,
    DevelopProject,
}

// derive Deserialize/Serialize so we can persist app state on powercycle.
#[derive(serde::Deserialize, serde::Serialize)]
#[serde(default)] // if we add new fields, give them default values when deserializing old state
pub struct IronCoderApp {
    project: Project,
    display_about: bool,
    display_settings: bool,
    display_boards_window: bool,
    // #[serde(skip)]
    // modal: Option<Modal>,
    mode: Mode,
    colorscheme: ColorScheme,
    #[serde(skip)]
    boards: Vec<board::Board>,
    options: IronCoderOptions,

    warning_flags: Warnings,
}

impl Default for IronCoderApp {
    fn default() -> Self {
        // Populate the boards
        let boards_dir = Path::new("./iron-coder-boards");
        let boards: Vec<board::Board> = board::get_boards(boards_dir);
        Self {
            project: Project::default(),
            display_about: false,
            display_settings: false,
            display_boards_window: false,
            // modal: None,
            mode: Mode::EditProject,
            boards: boards,
            colorscheme: colorscheme::INDUSTRIAL_DARK,
            options: IronCoderOptions::default(),
            // Warning Flags
            warning_flags: Warnings {
                display_mainboard_warning: false,
                display_unnamed_project_warning: false,
            },
        }
    }
}

impl IronCoderApp {
    /// Called once before the first frame.
    pub fn with_options(cc: &eframe::CreationContext<'_>, options: IronCoderOptions) -> Self {
        
        info!("welcome to Iron Coder! setting up initial app state...");
        // we mutate cc.egui_ctx (the context) to set the overall app style
        setup_fonts_and_style(&cc.egui_ctx);
        // Load previous app state if it exists and is specified.
        let mut app = IronCoderApp::default();
        if options.persistence {
            if let Some(storage) = cc.storage {
                info!("loading former app state from storage...");
                app = eframe::get_value(storage, eframe::APP_KEY).unwrap_or_default();
            }
        }

        // Load settings from settings.toml if it exists
        info!("reading settings and applying to app state...");
        let mut settings_file = match File::open("settings.toml") {
            Err(why) => panic!("couldn't open settings.toml: {}", why),
            Ok(file) => file,
        };

        let mut settings_string = String::new();
        match settings_file.read_to_string(&mut settings_string) {
            Err(why) => panic!("couldn't read settings.toml: {}", why),
            Ok(_) => print!("settings.toml contains:\n{}", settings_string),
        }

        if (settings_string != "") {
            // Sets the scale for the app from settings.toml
            let scale = settings_string.lines().nth(0).unwrap().split("=").nth(1).unwrap().trim().parse::<f32>().unwrap();
            info!("setting ui scale to {}", scale);
            cc.egui_ctx.set_pixels_per_point(scale);
        

            // Sets the color scheme for the app from settings.toml
            let mut colorscheme_name = settings_string.lines().nth(1).unwrap().split("=").nth(1).unwrap().trim().to_string();
            info!("setting colorscheme to {}", colorscheme_name);
            colorscheme_name = colorscheme_name.trim_matches('"').to_string();
            let mut colorscheme = colorscheme::INDUSTRIAL_DARK;
            for cs in colorscheme::SYSTEM_COLORSCHEMES.iter() {
                if cs.name == colorscheme_name {
                    colorscheme = cs.clone();
                }
            }
            app.colorscheme = colorscheme.clone();
            colorscheme::set_colorscheme(&cc.egui_ctx, colorscheme.clone());
        }

        app.options = options;
        info!("Reloading current project and assets...");
        app.set_colorscheme(&cc.egui_ctx);
        app.project.known_boards = app.boards.clone();
        match app.project.reload() {
            Ok(_) => (),
            Err(e) => warn!("error reloading project from disk! {:?}", e),
        }

        return app;
    }

    fn set_colorscheme(&self, ctx: &egui::Context) {
        colorscheme::set_colorscheme(ctx, self.colorscheme.clone());
    }

    /// Show the menu and app title
    pub fn display_title_and_menu(&mut self, ctx: &egui::Context, frame: &mut eframe::Frame) {
        let Self {
            display_about,
            display_settings,
            mode,
            project,
            ..
        } = self;
        let icons_ref: Arc<IconSet> = ctx.data_mut(|data| {
            data.get_temp("icons".into()).expect("couldn't load icons!")
        });
        let icons = icons_ref.clone();
        egui::TopBottomPanel::top("top_panel").show(ctx, |ui| {
            egui::menu::bar(ui, |ui| {
                // Create a NOTHING Rect so we can track where the header is drawn
                let mut r = egui::Rect::NOTHING;
                let start_r = ui.available_size();
                ui.centered_and_justified(|ui| {
                    // This will store the Rect that the header was drawn to
                    r = pretty_header(ui, "IRON CODER");
                    // update the max value to be the original Ui size
                    r.max.x = start_r.x;
                });
                // Now use that Rect to draw the menu icon at the proper place
                ui.allocate_ui_at_rect(r, |ui| {
                    let tid = icons.get("menu_icon").unwrap().texture_id(ctx);
                    ui.menu_image_button(tid, Vec2::new(12.0, 12.0), |ui| {
                        
                        let ib = egui::widgets::Button::image_and_text(
                            icons.get("save_icon").unwrap().texture_id(ctx),
                            SMALL_ICON_SIZE,
                            "save project"
                        ).shortcut_text("ctrl+s");
                        if ui.add(ib).clicked() {
                            if let Err(e) = project.save() {
                                error!("error saving project: {:?}", e);
                            }
                        }

                        let ib = egui::widgets::Button::image_and_text(
                            icons.get("save_icon").unwrap().texture_id(ctx),
                            SMALL_ICON_SIZE,
                            "save project as..."
                        );
                        if ui.add(ib).clicked() {
                            project.save_as(true).unwrap_or_else(|_| warn!("couldn't save project!"));
                        }

                        let ib = egui::widgets::Button::image_and_text(
                            icons.get("folder_icon").unwrap().texture_id(ctx),
                            SMALL_ICON_SIZE,
                            "open"
                        ).shortcut_text("ctrl+o");
                        if ui.add(ib).clicked() {
                            match project.open() {
                                Ok(_) => {
                                    *mode = Mode::DevelopProject;
                                },
                                Err(e) => {
                                    error!("error opening project: {:?}", e);
                                },
                            }
                        }
                        
                        let ib = egui::widgets::Button::image_and_text(
                            icons.get("boards_icon").unwrap().texture_id(ctx),
                            SMALL_ICON_SIZE,
                            "new project"
                        ).shortcut_text("ctrl+n");
                        if ui.add(ib).clicked() {
                            match mode {
                                Mode::EditProject      => (),
                                Mode::DevelopProject => {
                                    // TODO -- add a popup here confirming that user
                                    // wants to leave the current project, and probably save
                                    // the project in it's current state.
                                    *project = Project::default();
                                    project.known_boards = self.boards.clone();
                                    *mode = Mode::EditProject;
                                },
                            }
                        }

                        let ib = egui::widgets::Button::image_and_text(
                            icons.get("settings_icon").unwrap().texture_id(ctx),
                            SMALL_ICON_SIZE,
                            "settings"
                        );
                        if ui.add(ib).clicked() {
                            *display_settings = !*display_settings;
                        }

                        let ib = egui::widgets::Button::image_and_text(
                            icons.get("about_icon").unwrap().texture_id(ctx),
                            SMALL_ICON_SIZE,
                            "about Iron Coder"
                        );
                        if ui.add(ib).clicked() {
                            *display_about = !*display_about;
                        }
                   
                        let ib = egui::widgets::Button::image_and_text(
                            icons.get("quit_icon").unwrap().texture_id(ctx),
                            SMALL_ICON_SIZE,
                            "quit"
                        ).shortcut_text("ctrl+q");
                        //.tint(egui::Color32::WHITE);
                        // TODO: set tint to the appropriate value for the current colorscheme
                        if ui.add(ib).clicked() {
                            frame.close();
                        };
                    });
                });
            });
        });
    }

    /// Returns a copy of the list of available boards.
    pub fn get_boards(&self) -> Vec<board::Board> {
        self.boards.clone()
    }

    /// Show the main view when we're developing a project
    pub fn display_project_developer(&mut self, ctx: &egui::Context) {
        let Self {
            project,
            mode,
            ..
        } = self;
        // Spec Viewer panel
        egui::SidePanel::right("project_view").show(ctx, |ui| {
            if project.label_with_action(ctx, ui).clicked() {
                *mode = Mode::EditProject;
            };
            ui.separator();
            project.display_project_sidebar(ctx, ui);
        });

        egui::Area::new("editor area").show(ctx, |_ui| {
            egui::TopBottomPanel::bottom("terminal_panel").resizable(true).show(ctx, |ui| {
                project.display_terminal(ctx, ui);
            });
            egui::TopBottomPanel::bottom("editor_control_panel").show(ctx, |ui| {
                project.display_project_toolbar(ctx, ui);
            });
            egui::TopBottomPanel::top("editor_tabs").show(ctx, |ui| {
                project.code_editor.display_editor_tabs(ctx, ui);
            });
            let frame = egui::Frame::canvas(&ctx.style());
            egui::CentralPanel::default().frame(frame).show(ctx, |ui| {
                project.code_editor.display_code(ctx, ui);
            });
        });
    }

    /// Show the various parts of the project editor
    pub fn display_project_editor(&mut self, ctx: &egui::Context) {

        egui::CentralPanel::default().show(ctx, |ui| {
            if let Some(mode) = self.project.display_system_editor_hud(ctx, ui, &mut self.warning_flags) {
                self.mode = mode;
            }
            self.project.display_system_editor_boards(ctx, ui);
        });

    }

    /// show/hide the settings window and update the appropriate app state.
    pub fn display_settings_window(&mut self, ctx: &egui::Context) {
        let Self {
            display_settings,
            colorscheme,
            ..
        } = self;

        if *display_settings {
            let window_response = egui::Window::new("App Settings")
            .open(display_settings)
            .collapsible(false)
            .resizable(false)
            .movable(true)
            .show(ctx, |ui| {

                // Store the text edit string representing the ui scale
                ui.heading("Font Size:");
                let id = egui::Id::new("ui_scale_string");
                let current_scale = ctx.pixels_per_point();
                let mut ui_scale_string: String = ctx.data_mut(|data| {
                    data.get_temp(id).unwrap_or(current_scale.to_string())
                });
                ui.text_edit_singleline(&mut ui_scale_string);
                ctx.data_mut(|data| data.insert_temp(id, ui_scale_string.clone()));
                // if the string is parsable into f32, update the global scale
<<<<<<< HEAD
                
=======
                match ui_scale_string.parse::<f32>() {
                    Ok(scale) if scale >=0.7 => {
                        ctx.set_pixels_per_point(scale);
                    },
                    Ok(_scale) => {
                        warn!("scale can't be below 0.7!");
                    }
                    Err(_e) => {
                        warn!("scale not parsed as f32.");
                    },
                }
>>>>>>> 6d69bb19

                // Create radio buttons for colorscheme selection
                ui.separator();
                ui.heading("Color Scheme:"); 
                for cs in colorscheme::SYSTEM_COLORSCHEMES.iter() {
                    // ui.radio_value(&mut colorscheme, colorscheme::SOLARIZED_DARK, cs.name);
                    let rb = egui::RadioButton::new(*colorscheme == cs.clone(), cs.name.clone());
                    if ui.add(rb).clicked() {
                        *colorscheme = cs.clone();
                    }
                }
               
                // create a font selector:
                ui.separator();
                ui.heading("Font Selector:");
                // Tried working on selecotr box for fonts
                // Need to figure out how fonts are configured before continuing
                // Used example here: https://github.com/emilk/egui/blob/master/examples/user_attention/src/main.rs
                //
                // eframe::egui::ComboBox::new("","")
                //     .show_ui(ui, |ui| {
                //         for font in [

                //         ] {
                //             ui.selectable_value(&mut colorscheme, font, font);
                //         }
                //     });

                for (text_style, font_id) in ctx.style().text_styles.iter() {
                    match text_style {
                        egui::TextStyle::Name(name) => {
                            match &*name.clone() {
                                "HeadingBg" => continue,  // these are special fonts
                                "HeadingFg" => continue,  //    we should ignore
                                _ => (),
                            }
                            let egui::FontId {size: _, family} = font_id;
                            // I don't really understand this dereference syntax with the Arc...
                            let font_text = egui::RichText::new(&**name)
                                            .family((family).clone()).size(12.0);
                            ui.label(font_text);
                        },
                        egui::TextStyle::Monospace => {
                            let egui::FontId {size: _, family} = font_id;
                            // I don't really understand this dereference syntax with the Arc...
                            let font_text = egui::RichText::new("Default Monospace")
                                            .family((family).clone()).size(12.0);
                            ui.label(font_text);
                        }
                        _ => (),
                    }
                }

                ui.separator();
                ui.heading("Account Settings:");
                ui.label("Add github account here.");
                // ctx.set_visuals(visuals);


                // Create a button to apply the settings
                if ui.button("Apply").clicked() {
                    // Change settings when Apply button is pressed
                    // Change the colorscheme
                    colorscheme::set_colorscheme(ctx, colorscheme.clone());

                    // Set the ui scale
                    match ui_scale_string.parse::<f32>() {
                        Ok(scale) => {
                            ctx.set_pixels_per_point(scale);
                        },
                        Err(_e) => (),
                    }


                    // Write the settings to settings.toml
                    let mut settings_file = match File::create("settings.toml") {
                        Err(why) => panic!("couldn't create settings.toml: {}", why),
                        Ok(file) => file,
                    };

                    let mut settings_string = String::new();
                    settings_string.push_str("ui_scale = ");
                    settings_string.push_str(&ui_scale_string);
                    settings_string.push_str("\n");
                    settings_string.push_str("colorscheme = \"");
                    settings_string.push_str(&colorscheme.name);
                    settings_string.push_str("\"\n");

                    match settings_file.write_all(settings_string.as_bytes()) {
                        Err(why) => panic!("couldn't write to settings.toml: {}", why),
                        Ok(_) => println!("successfully wrote to settings.toml"),
                    }
                }
            });
            // unwrap ok here because window must be open for us to get here.
            // ctx.move_to_top(window_response.unwrap().response.layer_id);
            window_response.unwrap().response.layer_id.order = egui::Order::Foreground;
        }
        
    }

    /// This method will show or hide the "about" window
    pub fn display_about_window(&mut self, ctx: &egui::Context) {
        let Self {
            display_about,
            ..
        } = self;

        if !*display_about { return; }
        egui::Window::new("Iron Coder")
        .open(display_about)
        .collapsible(false)
        .resizable(false)
        .movable(true)
        .show(ctx, |ui| {
            ui.label("Iron Coder Version: 0.2.0");
            ui.separator();
            ui.label(
                "Iron Coder is an app for practicing embedded Rust development.\n\
                With inspirations from Arduino and CircuitPython, Iron Coder aims\n\
                to provide a fun environment for embedded development."
            );
            ui.separator();
            ui.label("Developed by Shulltronics");
            ui.hyperlink_to("Iron Coder on Github", "https://github.com/shulltronics/iron-coder");
            ui.horizontal(|ui| {
                egui::warn_if_debug_build(ui);
            });
            ui.horizontal(|ui| {
                ui.spacing_mut().item_spacing.x = 0.0;
                ui.label("powered by ");
                ui.hyperlink_to("egui", "https://github.com/emilk/egui");
                ui.label(" and ");
                ui.hyperlink_to(
                    "eframe",
                    "https://github.com/emilk/egui/tree/master/crates/eframe",
                );
                ui.label(".");
            });
        });
    }

    // Displays the waring message that no main board has been selected for the project
    pub fn unselected_mainboard_warning(&mut self, ctx: &egui::Context) {
        egui::Window::new("Board Warning")
        .open(&mut self.warning_flags.display_mainboard_warning)
        .collapsible(false)
        .resizable(false)
        .movable(true)
        .show(ctx,  |ui| {
            ui.label("please select a main board to proceed.");
        });
    }
    // Displays the waring message that the project has not been named
    pub fn display_unnamed_project_warning(&mut self, ctx: &egui::Context) {
        egui::Window::new("Name Warning")
        .open(&mut self.warning_flags.display_unnamed_project_warning)
        .collapsible(false)
        .resizable(false)
        .movable(true)
        .show(ctx,  |ui| {
            ui.label("please name the project to proceed.");
        });
    }
}

impl eframe::App for IronCoderApp {

    // Called by the framework to save state before shutdown.
    fn save(&mut self, storage: &mut dyn eframe::Storage) {
        if self.options.persistence {
            info!("saving program state.");
            eframe::set_value(storage, eframe::APP_KEY, self);
        }
    }

    // Called each time the UI needs repainting, which may be many times per second.
    // This method will call all the display methods of IronCoderApp.
    // TODO -- is this the best architecture? Is there an overhead of destructuring 
    //   self in each of these method calls separately, vs once in the beginning of this
    //   method? But I can't do it the latter way while still having these as method calls.
    fn update(&mut self, ctx: &egui::Context, frame: &mut eframe::Frame) {
        // render the title bar with main menu
        self.display_title_and_menu(ctx, frame);
        // depending on the Mode, render the proper main view
        match self.mode {
            Mode::EditProject => {
                self.display_project_editor(ctx);
            },
            Mode::DevelopProject => {
                self.display_project_developer(ctx);
            },
        }
        // optionally render these popup windows
        self.display_settings_window(ctx);
        self.display_about_window(ctx);
        self.unselected_mainboard_warning(ctx);
        self.display_unnamed_project_warning(ctx);
    }
}

fn setup_fonts_and_style(ctx: &egui::Context) {

    let mut fonts = egui::FontDefinitions::default();

    /*
     *  The below fonts are used for standard text
     */
    fonts.font_data.insert(
        "roboto_mono_regular".to_owned(),
        egui::FontData::from_static(include_bytes!(
            "../../assets/fonts/Roboto_Mono/static/RobotoMono-Regular.ttf"
        )),
    );
    fonts.font_data.insert(
        "roboto_mono_bold".to_owned(),
        egui::FontData::from_static(include_bytes!(
            "../../assets/fonts/Roboto_Mono/static/RobotoMono-Bold.ttf"
        )),
    );
    fonts.font_data.insert(
        "chintzy_cpu".to_owned(),
        egui::FontData::from_static(include_bytes!(
            "../../assets/fonts/chintzycpu/chintzy.ttf"
        )),
    );
    fonts.font_data.insert(
        "vcr_osd_mono".to_owned(),
        egui::FontData::from_static(include_bytes!(
            "../../assets/fonts/vcr_osd_mono/VCR_OSD_MONO_1.001.ttf"
        )),
    );
    fonts.font_data.insert(
        "unispace".to_owned(),
        egui::FontData::from_static(include_bytes!(
            "../../assets/fonts/unispace/unispace it.otf"
        )),
    );

    // example of how to install font to an existing style 
    fonts
        .families
        .entry(egui::FontFamily::Monospace)
        .or_default()
        .insert(0, "roboto_mono_regular".to_owned());

    /*
     *  The below fonts are used for the project logo
     */
    fonts.font_data.insert(
        "platinum_sign_under".to_owned(),    // serves as the unique font identifier?
        egui::FontData::from_static(include_bytes!(
            "../../assets/fonts/platinum-sign/Platinum-Sign-Under.ttf"
        )),
    );
    fonts.font_data.insert(
        "platinum_sign_over".to_owned(),    // serves as the unique font identifier?
        egui::FontData::from_static(include_bytes!(
            "../../assets/fonts/platinum-sign/Platinum-Sign-Over.ttf"
        )),
    );

    /*
     *  Now link "font family" names to the fonts for use in widgets
     */
    // create a new font family called "heading_fonts"
    fonts.families.insert(
        egui::FontFamily::Name("HeadingBackground".into()),
        vec!(String::from("platinum_sign_under"))
    );
    fonts.families.insert(
        egui::FontFamily::Name("HeadingForeground".into()),
        vec!(String::from("platinum_sign_over"))
    );
    fonts.families.insert(
        egui::FontFamily::Name("EditorFont".into()),
        vec!(String::from("roboto_mono_regular"))
    );
    fonts.families.insert(
        egui::FontFamily::Name("MonospaceBold".into()),
        vec!(String::from("roboto_mono_bold"))
    );

    ctx.set_fonts(fonts);

    // setup our custom style
    let mut style = egui::style::Style::default();

    // Redefine text_styles
    use egui::FontId;
    use egui::FontFamily;
    use egui::TextStyle::*;
    style.text_styles = [
        (Small, FontId::new(10.0, FontFamily::Monospace)),
        (Body, FontId::new(12.0, FontFamily::Monospace)),
        (Monospace, FontId::new(12.0, FontFamily::Monospace)),
        (Button, FontId::new(12.0, FontFamily::Monospace)),
        (Heading, FontId::new(14.0, FontFamily::Monospace)),
        (Name("HeadingBg".into()), FontId::new(18.0, FontFamily::Name("HeadingBackground".into()))),
        (Name("HeadingFg".into()), FontId::new(18.0, FontFamily::Name("HeadingForeground".into()))),
        (Name("DefaultBold".into()), FontId::new(12.0, FontFamily::Name("MonospaceBold".into()))),
        (Name("DefaultRegular".into()), FontId::new(12.0, FontFamily::Monospace)),
        (Name("EditorFont".into()), FontId::new(16.0, FontFamily::Name("EditorFont".into()))),
    ].into();

    // Make things look more square
    style.visuals.menu_rounding   = egui::Rounding::none();
    style.visuals.window_rounding = egui::Rounding::none();
    // change width of scroll bar
    style.spacing.scroll_bar_width = 6.0;
    style.spacing.scroll_bar_inner_margin = 6.0;    // this keeps some space
    // Remove shadows
    style.visuals.window_shadow = eframe::epaint::Shadow::NONE;
    style.visuals.popup_shadow = eframe::epaint::Shadow::NONE;

    ctx.set_style(style);

    // Store icons in the egui shared Context
    ctx.data_mut(|map| {
        info!("Adding IconSet to egui Context temp data.");
        map.insert_temp("icons".into(), Arc::new(icons::load_icons(Path::new(icons::ICON_DIR))));
    });
}

// Displays a cool looking header in the Ui element, utilizing our custom fonts
// and returns the rect that was drawn to.
fn pretty_header(ui: &mut egui::Ui, text: &str) -> egui::Rect {
    // draw the background and get the rectangle we drew to
    let text_bg = RichText::new(text.to_uppercase())
        .text_style(egui::TextStyle::Name("HeadingBg".into()));
    let heading_bg = Label::new(text_bg);
    // expand the rectangle slightly to prevent the bug where the next
    // font draw will wrap to a new line
    let mut rect = ui.add(heading_bg).rect;
    rect.min.x -= 1.0;
    rect.max.x += 1.0;
    // put the overlay text
    let text_fg = RichText::new(text)
        .color(Color32::WHITE)
        .text_style(egui::TextStyle::Name("HeadingFg".into()));
    let heading_fg = Label::new(text_fg);
    // let location = egui::Rect::from_min_size(egui::Pos2::ZERO, egui::Vec2::ZERO);
    ui.put(rect, heading_fg);
    return rect;
}<|MERGE_RESOLUTION|>--- conflicted
+++ resolved
@@ -368,9 +368,6 @@
                 ui.text_edit_singleline(&mut ui_scale_string);
                 ctx.data_mut(|data| data.insert_temp(id, ui_scale_string.clone()));
                 // if the string is parsable into f32, update the global scale
-<<<<<<< HEAD
-                
-=======
                 match ui_scale_string.parse::<f32>() {
                     Ok(scale) if scale >=0.7 => {
                         ctx.set_pixels_per_point(scale);
@@ -382,7 +379,6 @@
                         warn!("scale not parsed as f32.");
                     },
                 }
->>>>>>> 6d69bb19
 
                 // Create radio buttons for colorscheme selection
                 ui.separator();
